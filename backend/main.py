--- conflicted
+++ resolved
@@ -6,7 +6,6 @@
 from base64 import b64decode
 from typing import List
 
-<<<<<<< HEAD
 from parsers import detect_frameworks_by_language
 from dependencies_data import LANGUAGE_DEPENDENCY_FILES
 from vector_search import (
@@ -18,13 +17,11 @@
 )
 
 load_dotenv()
-=======
 from utils.parsers import detect_frameworks_by_language
 from data.dependencies_data import LANGUAGE_DEPENDENCY_FILES
 from core.config import GITHUB_TOKEN
 from clients.supabase_client import supabase
 from models.job import Job
->>>>>>> a47bc496
 
 app = FastAPI()
 
@@ -94,7 +91,6 @@
 
     return result
 
-<<<<<<< HEAD
 # Pydantic models for vector search requests
 class SearchRequest(BaseModel):
     question: str
@@ -192,7 +188,6 @@
         raise HTTPException(status_code=500, detail="Failed to get collection information")
     
     return info
-=======
 # --- Save a job ---
 @app.post("/save-job")
 def save_repo_job(job: Job):
@@ -217,5 +212,4 @@
         return response.data
     except Exception as e:
         raise HTTPException(status_code=500, detail=str(e))
-    
->>>>>>> a47bc496
+    